import numpy as np
from sklearn.metrics import confusion_matrix
from sklearn.utils.validation import check_consistent_length, column_or_1d
from sklearn.utils.multiclass import type_of_target
from sklearn.preprocessing import LabelEncoder
from scipy.sparse import csr_matrix

weights = np.array([
<<<<<<< HEAD
    [1,1,2,3],
    [1,1,1,2],
    [2,1,1,1],
    [3,2,1,1]
=======
    [1,1,2],
    [1,1,1],
    [2,1,1]
>>>>>>> 58446c4f
])

class Weighted_metrics():
    ''' This class use a weighted confusion matrix by multiplying the confusion matrix by a
    matrix of weights given by the user.
    
    EXAMPLE:
    ---------------------------------------------------------------------
    weights = np.array([
        [1,1,2,3],
        [1,1,1,2],
        [2,1,1,1],
        [3,2,1,1]
    ])

    wm = Weighted_metrics(y_true,y_pred,weights)
    wm.weighted_matthews_corcoef()
    ---------------------------------------------------------------------
    '''
    
    def __init__(self,y_true,y_pred,weights=weights):
        self.weights = weights
        self.y_true = y_true
        self.y_pred = y_pred
        
        self._cm()
        self._weighted_cm()
        
    def _cm(self):
        self.Cm = confusion_matrix(self.y_true, self.y_pred)
    
    def cm(self):
        return self.Cm
        
    def _weighted_cm(self):
        self.WCm = np.multiply(self.Cm,self.weights)
        
    def weighted_cm(self):
        return self.WCm
    
    def _check_targets(self):
        ''' This function from https://github.com/scikit-learn/scikit-learn
        '''
        y_true = self.y_true
        y_pred = self.y_pred
        check_consistent_length(y_true, y_pred)
        type_true = type_of_target(y_true)
        type_pred = type_of_target(y_pred)

        y_type = {type_true, type_pred}
        if y_type == {"binary", "multiclass"}:
            y_type = {"multiclass"}

        if len(y_type) > 1:
            raise ValueError(
                "Classification metrics can't handle a mix of {0} and {1} targets".format(
                    type_true, type_pred
                )
            )

        # We can't have more than one value on y_type => The set is no more needed
        y_type = y_type.pop()

        # No metrics support "multiclass-multioutput" format
        if y_type not in ["binary", "multiclass", "multilabel-indicator"]:
            raise ValueError("{0} is not supported".format(y_type))

        if y_type in ["binary", "multiclass"]:
            y_true = column_or_1d(y_true)
            y_pred = column_or_1d(y_pred)
            if y_type == "binary":
                try:
                    unique_values = np.union1d(y_true, y_pred)
                except TypeError as e:
                    # We expect y_true and y_pred to be of the same data type.
                    # If `y_true` was provided to the classifier as strings,
                    # `y_pred` given by the classifier will also be encoded with
                    # strings. So we raise a meaningful error
                    raise TypeError(
                        "Labels in y_true and y_pred should be of the same type. "
                        f"Got y_true={np.unique(y_true)} and "
                        f"y_pred={np.unique(y_pred)}. Make sure that the "
                        "predictions provided by the classifier coincides with "
                        "the true labels."
                    ) from e
                if len(unique_values) > 2:
                    y_type = "multiclass"

        if y_type.startswith("multilabel"):
            y_true = csr_matrix(y_true)
            y_pred = csr_matrix(y_pred)
            y_type = "multilabel-indicator"

        return y_type, y_true, y_pred
    
    def weighted_matthews_corcoef(self):
        y_type, y_true, y_pred = self._check_targets()
        check_consistent_length(y_true, y_pred)
        if y_type not in {"binary", "multiclass"}:
            raise ValueError("%s is not supported" % y_type)

        lb = LabelEncoder()
        lb.fit(np.hstack([y_true, y_pred]))
        y_true = lb.transform(y_true)
        y_pred = lb.transform(y_pred)

        t_sum = self.WCm.sum(axis=1, dtype=np.float64)
        p_sum = self.WCm.sum(axis=0, dtype=np.float64)
        n_correct = np.trace(self.WCm, dtype=np.float64)
        n_samples = p_sum.sum()
        cov_ytyp = n_correct * n_samples - np.dot(t_sum, p_sum)
        cov_ypyp = n_samples**2 - np.dot(p_sum, p_sum)
        cov_ytyt = n_samples**2 - np.dot(t_sum, t_sum)

        if cov_ypyp * cov_ytyt == 0:
            return 0.0
        else:
            return cov_ytyp / np.sqrt(cov_ytyt * cov_ypyp)
    
        <|MERGE_RESOLUTION|>--- conflicted
+++ resolved
@@ -6,16 +6,10 @@
 from scipy.sparse import csr_matrix
 
 weights = np.array([
-<<<<<<< HEAD
     [1,1,2,3],
     [1,1,1,2],
     [2,1,1,1],
     [3,2,1,1]
-=======
-    [1,1,2],
-    [1,1,1],
-    [2,1,1]
->>>>>>> 58446c4f
 ])
 
 class Weighted_metrics():
